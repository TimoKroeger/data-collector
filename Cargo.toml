[package]
name = "data-collector"
<<<<<<< HEAD
version = "0.6.2"
=======
version = "0.5.1"
>>>>>>> 5deb8f4c
authors = ["Timo Kröger <timokroeger93@gmail.com>"]
description = "Configurable Modbus client which sends the collected data to InfluxDB"
edition = "2018"
publish = false

[dependencies]
clap = "2"
humantime = "1.2"
log = "0.4"
<<<<<<< HEAD
=======
modbus = "1.0.2"
>>>>>>> 5deb8f4c
reqwest = "0.9"
serde = { version = "1.0", features = ["derive"] }
simplelog = "0.5"
tokio-modbus = "0.3"
tokio-serial = "3.2"
toml = "0.5"<|MERGE_RESOLUTION|>--- conflicted
+++ resolved
@@ -1,10 +1,6 @@
 [package]
 name = "data-collector"
-<<<<<<< HEAD
-version = "0.6.2"
-=======
 version = "0.5.1"
->>>>>>> 5deb8f4c
 authors = ["Timo Kröger <timokroeger93@gmail.com>"]
 description = "Configurable Modbus client which sends the collected data to InfluxDB"
 edition = "2018"
@@ -14,13 +10,8 @@
 clap = "2"
 humantime = "1.2"
 log = "0.4"
-<<<<<<< HEAD
-=======
 modbus = "1.0.2"
->>>>>>> 5deb8f4c
 reqwest = "0.9"
 serde = { version = "1.0", features = ["derive"] }
 simplelog = "0.5"
-tokio-modbus = "0.3"
-tokio-serial = "3.2"
 toml = "0.5"